repos:
  - repo: https://github.com/pre-commit/pre-commit-hooks
    rev: v4.5.0
    hooks:
      - id: trailing-whitespace
      - id: end-of-file-fixer
      - id: check-yaml
<<<<<<< HEAD
      - id: check-toml
      - id: check-json
      - id: check-merge-conflict
      - id: check-added-large-files
      - id: check-case-conflict
      - id: check-docstring-first
      - id: requirements-txt-fixer
=======
      - id: check-added-large-files
        args: ['--maxkb=10000']
      - id: check-merge-conflict
      - id: check-toml
      - id: check-json
      - id: pretty-format-json
        args: ['--autofix', '--no-sort-keys']
      - id: debug-statements
      - id: detect-private-key

  - repo: https://github.com/astral-sh/ruff-pre-commit
    rev: v0.1.6
    hooks:
      - id: ruff
        args: [--fix, --exit-non-zero-on-fix]
      - id: ruff-format

  - repo: https://github.com/psf/black
    rev: 23.11.0
    hooks:
      - id: black
        language_version: python3

  - repo: https://github.com/PyCQA/bandit
    rev: 1.7.5
    hooks:
      - id: bandit
        args: ['-c', 'pyproject.toml']

  - repo: https://github.com/pycqa/isort
    rev: 5.12.0
    hooks:
      - id: isort
        args: ["--profile", "black"]

  - repo: https://github.com/pre-commit/mirrors-mypy
    rev: v1.7.1
    hooks:
      - id: mypy
        additional_dependencies: [types-requests]
        args: [--ignore-missing-imports]

  - repo: https://github.com/commitizen-tools/commitizen
    rev: v3.12.0
    hooks:
      - id: commitizen
>>>>>>> f04f5680

  - repo: https://github.com/Yelp/detect-secrets
    rev: v1.4.0
    hooks:
      - id: detect-secrets
        args: ['--baseline', '.secrets.baseline']
<<<<<<< HEAD
        exclude: package.lock.json

  - repo: https://github.com/astral-sh/ruff-pre-commit
    rev: v0.4.4
    hooks:
      - id: ruff
        args: [--fix, --exit-non-zero-on-fix]
      - id: ruff-format

  - repo: https://github.com/pre-commit/mirrors-mypy
    rev: v1.8.0
    hooks:
      - id: mypy
        additional_dependencies: [types-all]
        args: [--ignore-missing-imports, --show-error-codes]
=======

  - repo: https://github.com/Lucas-C/pre-commit-hooks-safety
    rev: v1.3.2
    hooks:
      - id: python-safety-dependencies-check

  - repo: https://github.com/hadolint/hadolint
    rev: v2.12.0
    hooks:
      - id: hadolint-docker
        args: ['--ignore', 'DL3008', '--ignore', 'DL3009']
>>>>>>> f04f5680

  - repo: local
    hooks:
      - id: pytest-check
        name: pytest-check
        entry: pytest
        language: system
        pass_filenames: false
        always_run: true
<<<<<<< HEAD
        args: ["-x", "--tb=short"]
=======
        args: ['-x', '--tb=short']
        stages: [commit]

      - id: requirements-check
        name: requirements-check
        entry: python
        language: system
        args: ['-m', 'pip', 'check']
        pass_filenames: false
        always_run: true
>>>>>>> f04f5680
<|MERGE_RESOLUTION|>--- conflicted
+++ resolved
@@ -1,3 +1,4 @@
+```yaml
 repos:
   - repo: https://github.com/pre-commit/pre-commit-hooks
     rev: v4.5.0
@@ -5,27 +6,21 @@
       - id: trailing-whitespace
       - id: end-of-file-fixer
       - id: check-yaml
-<<<<<<< HEAD
       - id: check-toml
       - id: check-json
       - id: check-merge-conflict
       - id: check-added-large-files
+        args: ['--maxkb=10000']
       - id: check-case-conflict
       - id: check-docstring-first
       - id: requirements-txt-fixer
-=======
-      - id: check-added-large-files
-        args: ['--maxkb=10000']
-      - id: check-merge-conflict
-      - id: check-toml
-      - id: check-json
       - id: pretty-format-json
         args: ['--autofix', '--no-sort-keys']
       - id: debug-statements
       - id: detect-private-key
 
   - repo: https://github.com/astral-sh/ruff-pre-commit
-    rev: v0.1.6
+    rev: v0.4.4
     hooks:
       - id: ruff
         args: [--fix, --exit-non-zero-on-fix]
@@ -50,40 +45,23 @@
         args: ["--profile", "black"]
 
   - repo: https://github.com/pre-commit/mirrors-mypy
-    rev: v1.7.1
+    rev: v1.8.0
     hooks:
       - id: mypy
-        additional_dependencies: [types-requests]
-        args: [--ignore-missing-imports]
+        additional_dependencies: [types-requests, types-all]
+        args: [--ignore-missing-imports, --show-error-codes]
 
   - repo: https://github.com/commitizen-tools/commitizen
     rev: v3.12.0
     hooks:
       - id: commitizen
->>>>>>> f04f5680
 
   - repo: https://github.com/Yelp/detect-secrets
     rev: v1.4.0
     hooks:
       - id: detect-secrets
         args: ['--baseline', '.secrets.baseline']
-<<<<<<< HEAD
         exclude: package.lock.json
-
-  - repo: https://github.com/astral-sh/ruff-pre-commit
-    rev: v0.4.4
-    hooks:
-      - id: ruff
-        args: [--fix, --exit-non-zero-on-fix]
-      - id: ruff-format
-
-  - repo: https://github.com/pre-commit/mirrors-mypy
-    rev: v1.8.0
-    hooks:
-      - id: mypy
-        additional_dependencies: [types-all]
-        args: [--ignore-missing-imports, --show-error-codes]
-=======
 
   - repo: https://github.com/Lucas-C/pre-commit-hooks-safety
     rev: v1.3.2
@@ -95,7 +73,6 @@
     hooks:
       - id: hadolint-docker
         args: ['--ignore', 'DL3008', '--ignore', 'DL3009']
->>>>>>> f04f5680
 
   - repo: local
     hooks:
@@ -105,9 +82,6 @@
         language: system
         pass_filenames: false
         always_run: true
-<<<<<<< HEAD
-        args: ["-x", "--tb=short"]
-=======
         args: ['-x', '--tb=short']
         stages: [commit]
 
@@ -118,4 +92,4 @@
         args: ['-m', 'pip', 'check']
         pass_filenames: false
         always_run: true
->>>>>>> f04f5680
+```