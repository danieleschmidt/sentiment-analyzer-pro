<<<<<<< HEAD
"""Test configuration and fixtures."""

import pytest
import pandas as pd
import numpy as np
from pathlib import Path


@pytest.fixture
def sample_data():
    """Sample sentiment data for testing."""
    return pd.DataFrame({
        'text': [
            'I love this product',
            'This is terrible',
            'Amazing quality',
            'Worst experience ever',
            'Great value for money'
=======
"""Pytest configuration and fixtures for sentiment analyzer tests."""

import pytest
import pandas as pd
from pathlib import Path

@pytest.fixture
def sample_data():
    """Sample data for testing."""
    return pd.DataFrame({
        'text': [
            'I love this product!',
            'This is terrible.',
            'Great quality and fast shipping.',
            'Not worth the money.',
            'Amazing experience!'
>>>>>>> 7c16bf8d
        ],
        'label': ['positive', 'negative', 'positive', 'negative', 'positive']
    })

<<<<<<< HEAD

@pytest.fixture
def sample_texts():
    """Sample text data for testing."""
    return [
        'I love this product',
        'This is terrible',
        'Amazing quality',
        'Worst experience ever',
        'Great value for money'
    ]


@pytest.fixture
def sample_labels():
    """Sample labels for testing."""
    return ['positive', 'negative', 'positive', 'negative', 'positive']
=======
@pytest.fixture
def temp_csv_file(tmp_path, sample_data):
    """Create a temporary CSV file with sample data."""
    csv_file = tmp_path / "test_data.csv"
    sample_data.to_csv(csv_file, index=False)
    return str(csv_file)
>>>>>>> 7c16bf8d
<|MERGE_RESOLUTION|>--- conflicted
+++ resolved
@@ -1,5 +1,5 @@
-<<<<<<< HEAD
-"""Test configuration and fixtures."""
+```python
+"""Pytest configuration and fixtures for sentiment analyzer tests."""
 
 import pytest
 import pandas as pd
@@ -12,44 +12,25 @@
     """Sample sentiment data for testing."""
     return pd.DataFrame({
         'text': [
-            'I love this product',
-            'This is terrible',
-            'Amazing quality',
-            'Worst experience ever',
-            'Great value for money'
-=======
-"""Pytest configuration and fixtures for sentiment analyzer tests."""
-
-import pytest
-import pandas as pd
-from pathlib import Path
-
-@pytest.fixture
-def sample_data():
-    """Sample data for testing."""
-    return pd.DataFrame({
-        'text': [
             'I love this product!',
             'This is terrible.',
             'Great quality and fast shipping.',
             'Not worth the money.',
             'Amazing experience!'
->>>>>>> 7c16bf8d
         ],
         'label': ['positive', 'negative', 'positive', 'negative', 'positive']
     })
 
-<<<<<<< HEAD
 
 @pytest.fixture
 def sample_texts():
     """Sample text data for testing."""
     return [
-        'I love this product',
-        'This is terrible',
-        'Amazing quality',
-        'Worst experience ever',
-        'Great value for money'
+        'I love this product!',
+        'This is terrible.',
+        'Great quality and fast shipping.',
+        'Not worth the money.',
+        'Amazing experience!'
     ]
 
 
@@ -57,11 +38,12 @@
 def sample_labels():
     """Sample labels for testing."""
     return ['positive', 'negative', 'positive', 'negative', 'positive']
-=======
+
+
 @pytest.fixture
 def temp_csv_file(tmp_path, sample_data):
     """Create a temporary CSV file with sample data."""
     csv_file = tmp_path / "test_data.csv"
     sample_data.to_csv(csv_file, index=False)
     return str(csv_file)
->>>>>>> 7c16bf8d
+```